--- conflicted
+++ resolved
@@ -126,17 +126,15 @@
 	// AnnotationLastAppliedConfiguration is kubectl annotations for 3-way merge
 	AnnotationLastAppliedConfiguration = "kubectl.kubernetes.io/last-applied-configuration"
 
-<<<<<<< HEAD
 	// AnnotationDeployVersion know the version number of the deployment.
 	AnnotationDeployVersion = "app.oam.dev/deployVersion"
 
 	// AnnotationWorkflowName specifies the workflow name for execution.
 	AnnotationWorkflowName = "app.oam.dev/workflowName"
-=======
+
 	// AnnotationWorkloadGVK indicates the managed workload's GVK by trait
 	AnnotationWorkloadGVK = "trait.oam.dev/workload-gvk"
 
 	// AnnotationWorkloadName indicates the managed workload's name by trait
 	AnnotationWorkloadName = "trait.oam.dev/workload-name"
->>>>>>> 828acd95
 )